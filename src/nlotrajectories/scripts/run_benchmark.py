--- conflicted
+++ resolved
@@ -51,7 +51,6 @@
     obstacles = config.get_obstacles()
 
     if config.solver.mode == "l4casadi":
-<<<<<<< HEAD
         # model_cfg = getattr(config.solver, "model", {})
         model_type = config.model.type
         print(f"Using model type: {model_type}")
@@ -83,14 +82,7 @@
 
         surface_loss_weight = config.model.surface_loss_weight
         eikonal_weight = config.model.eikonal_loss_weight
-=======
-        num_hidden_layers = 2
-        hidden_dim = 256
-        activation_function = "ReLU"
-        model = l4c.naive.MultiLayerPerceptron(2, hidden_dim, 1, num_hidden_layers, activation_function)
-        surface_loss_weight = 0.8
-        eikonal_weight = 1
->>>>>>> 99755168
+
         trainer = NNObstacleTrainer(
             obstacles, model, eikonal_weight=eikonal_weight, surface_loss_weight=surface_loss_weight
         )
@@ -145,17 +137,13 @@
     )
 
     start_time = time.time()
-<<<<<<< HEAD
     X_opt, U_opt, opti, X_init, status = runner.run()
-=======
-    X_opt, U_opt, opti, status = runner.run()
->>>>>>> 99755168
+
     end_time = time.time()
 
     if status == "failed":
         suffix = "_nn_sdf" if config.solver.mode == "l4casadi" else "_math_sdf"
         plot_levels(obstacles.approximated_sdf, title=f"{config_path.stem}{suffix}")
-<<<<<<< HEAD
         plot_trajectory(
             X_opt, geometry, obstacles, X_init=X_init, title=f"{config_path.stem}_guess", goal=config.body.goal_state
         )
@@ -165,9 +153,7 @@
         print("Hausdorff:", hausdorff_value)
         print("Chamfer:", chamfer_value)
         print("Surface loss:", surface_loss_value)
-=======
-        plot_trajectory(X_opt, geometry, obstacles, title=f"{config_path.stem}_guess", goal=config.body.goal_state)
->>>>>>> 99755168
+
         return
 
     objective_value = float(opti.debug.value(opti.f))

--- conflicted
+++ resolved
@@ -45,7 +45,6 @@
   dt: 0.04
   use_slack: true
   slack_penalty: 50
-<<<<<<< HEAD
   use_smooth:  false 
   smooth_weight: 0.2
   mode: l4casadi  # if l4casadi, learned sdf will be used
@@ -68,8 +67,4 @@
   activation_function: ReLU  # ignore for siren and fourier
   omega_0: 30                # used only for siren
   surface_loss_weight: 0
-  eikonal_loss_weight: 0
-
-=======
-  mode: casadi  # TODO: l4casadi
->>>>>>> 99755168
+  eikonal_loss_weight: 0
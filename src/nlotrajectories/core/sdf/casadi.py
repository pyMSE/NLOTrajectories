--- conflicted
+++ resolved
@@ -2,16 +2,10 @@
 
 import casadi as ca
 import numpy as np
-<<<<<<< HEAD
 from matplotlib.patches import Circle
 from matplotlib.patches import Polygon as MplPolygon
 from matplotlib.patches import Rectangle
 from shapely.geometry import Point, Polygon
-=======
-from matplotlib.patches import Circle, Rectangle, Polygon as MplPolygon
-from shapely.geometry import Polygon, Point
->>>>>>> 99755168
-
 from nlotrajectories.core.utils import soft_min
 
 
@@ -194,7 +188,6 @@
         polygon_patch = MplPolygon(self.points, closed=True, **kwargs)
         ax.add_patch(polygon_patch)
 
-<<<<<<< HEAD
 class EllipticRingObstacle(PolygonObstacle):
     def __init__(
         self,
@@ -377,9 +370,6 @@
         return outside + inside - self.margin
 
 
-=======
->>>>>>> 99755168
-
 class MultiObstacle(IObstacle):
     def __init__(self, obstacles: list[IObstacle]):
         self.obstacles = obstacles
